--- conflicted
+++ resolved
@@ -37,18 +37,10 @@
         private readonly ConcurrentDictionary<string, List<InvocationHandler>> _handlers = new ConcurrentDictionary<string, List<InvocationHandler>>();
 
         private int _nextId = 0;
-<<<<<<< HEAD
         private Task _internalTask;
         public Task Closed => _internalTask;
-=======
+
         private volatile bool _startCalled;
-
-        public event Func<Exception, Task> Closed
-        {
-            add { _connection.Closed += value; }
-            remove { _connection.Closed -= value; }
-        }
->>>>>>> 06475270
 
         public HubConnection(IConnection connection, IHubProtocol protocol, ILoggerFactory loggerFactory)
         {
